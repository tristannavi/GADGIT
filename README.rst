======
GADGIT
======


.. image:: https://img.shields.io/pypi/v/gadgit.svg
        :target: https://pypi.python.org/pypi/gadgit

.. image:: https://img.shields.io/travis/Andesha/gadgit.svg
        :target: https://travis-ci.com/Andesha/gadgit

.. image:: https://readthedocs.org/projects/gadgit/badge/?version=latest
        :target: https://gadgit.readthedocs.io/en/latest/?badge=latest
        :alt: Documentation Status




Genetic Algorithm for Disease Gene Identification Toolbox


* Free software: MIT license
* Documentation: https://gadgit.readthedocs.io.


Installation
--------

Via `pip`:

:code:`pip install gadgit`

<<<<<<< HEAD
Basic Usage
=======
For more information, see the specific installation instructions in the documentation `here <https://gadgit.readthedocs.io/en/latest/installation.html>`_.

Usage
>>>>>>> 2397d990
--------

.. code-block:: python

        import gadgit

        ga_info = gadgit.GAInfo()

        fixed_genes = ['BRCA1', 'AR', 'ATM', 'CHEK2', 'BRCA2', 'STK11', 'RAD51', 'PTEN', 'BARD1', 'TP53', 'RB1CC1', 'NCOA3', 'PIK3CA', 'PPM1D', 'CASP8']
        gene_info = gadgit.GeneInfo('brca.pkl', ['Betweenness'], fixed_list=fixed_genes)
        
        pop, stats, hof = gadgit.ga_single(gene_info, ga_info)
        gadgit.post_run(gene_info, ga_info, pop, stats, hof)

Customization of parameters can be found in the class documentation of the :code:`GAInfo` and :code:`GeneInfo` classes located `here <https://gadgit.readthedocs.io/en/latest/api/gadgit.html#module-gadgit.GAInfo>`_.

Features
--------

* TODO

Credits
-------

This package was created with Cookiecutter_ and the `audreyr/cookiecutter-pypackage`_ project template.

.. _Cookiecutter: https://github.com/audreyr/cookiecutter
.. _`audreyr/cookiecutter-pypackage`: https://github.com/audreyr/cookiecutter-pypackage<|MERGE_RESOLUTION|>--- conflicted
+++ resolved
@@ -30,14 +30,10 @@
 
 :code:`pip install gadgit`
 
-<<<<<<< HEAD
 Basic Usage
-=======
+--------
+
 For more information, see the specific installation instructions in the documentation `here <https://gadgit.readthedocs.io/en/latest/installation.html>`_.
-
-Usage
->>>>>>> 2397d990
---------
 
 .. code-block:: python
 
